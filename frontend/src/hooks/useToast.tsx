import { useCallback, useMemo } from "react";
import { toast } from "sonner";
import { motion, AnimatePresence } from "motion/react";
import { X, Info, CheckCircle2, AlertCircle, AlertTriangle } from "lucide-react";

type Variant = "info" | "success" | "error" | "warning";

type ToastOptions = {
  progress?: number; // 0-100 for determinate; undefined for indeterminate
  duration?: number; // ms; defaults vary by variant
  description?: string;
};

function getColors(variant: Variant) {
  switch (variant) {
    case "success":
      return {
        accent: "#10B981", // emerald-500
        border: "rgba(16,185,129,0.2)",
        text: "#065F46",
        bar: "bg-emerald-500",
        bgLight: "#ffffff",
        bgDark: "#0b0e12",
        icon: CheckCircle2,
      };
    case "error":
      return {
        accent: "#EF4444", // red-500
        border: "rgba(239,68,68,0.2)",
        text: "#7F1D1D",
        bar: "bg-red-500",
        bgLight: "#ffffff",
        bgDark: "#0b0e12",
        icon: AlertCircle,
      };
    case "warning":
      return {
        accent: "#F59E0B", // amber-500
        border: "rgba(245,158,11,0.2)",
        text: "#92400E",
        bar: "bg-amber-500",
        bgLight: "#ffffff",
        bgDark: "#0b0e12",
        icon: AlertTriangle,
      };
    default:
      return {
        accent: "#3B82F6", // blue-500
        border: "rgba(59,130,246,0.2)",
        text: "#1E3A8A",
        bar: "bg-blue-500",
        bgLight: "#ffffff",
        bgDark: "#0b0e12",
        icon: Info,
      };
  }
}

function Card({
  t,
  message,
  description,
  variant,
  progress,
  theme,
}: {
  t: string | number;
  message: string;
  description?: string;
  variant: Variant;
  progress?: number;
  theme: "light" | "dark";
}) {
  const c = getColors(variant);
  const Icon = c.icon;
  const glow = `shadow-[0_4px_12px_rgba(0,0,0,0.08)]`;
  const baseBg = "#ffffff";
  const textColor = "#111827";
  const subText = "#6B7280";
  const borderColor = "rgba(229, 231, 235, 1)";

  // progress styles
  const hasDeterminate = typeof progress === "number" && progress >= 0 && progress <= 100;

  return (
    <AnimatePresence>
      <motion.div
        initial={{ opacity: 0, y: -12, scale: 0.95 }}
        animate={{ opacity: 1, y: 0, scale: 1 }}
        exit={{ opacity: 0, scale: 0.95 }}
        transition={{ duration: 0.15, ease: "easeOut" }}
        className={`relative ${glow}`}
        style={{ 
          backgroundColor: baseBg, 
          border: `1px solid ${borderColor}`,
          borderRadius: '12px',
          minWidth: '320px',
          maxWidth: 'min(90vw, 440px)',
          padding: '12px 40px 12px 16px'
        }}
      >
        <div className="flex items-center gap-3">
          {/* icon */}
          <Icon 
            className="flex-shrink-0"
            style={{ 
              width: 20, 
              height: 20,
              color: c.accent,
              strokeWidth: 2
            }}
          />
          <div className="flex-1 min-w-0">
            <div className="text-sm font-normal" style={{ color: textColor }}>
              {message}
            </div>
            {description ? (
              <div className="mt-1 text-xs" style={{ color: subText }}>
                {description}
              </div>
            ) : null}
          </div>
        </div>
        
        {/* close button */}
        <button
          aria-label="Dismiss"
          onClick={() => toast.dismiss(t)}
          className="absolute right-2 top-1/2 -translate-y-1/2 inline-flex h-6 w-6 items-center justify-center rounded-md hover:bg-gray-100 transition-colors"
          style={{ color: subText }}
        >
          <X className="h-4 w-4" />
        </button>

        {/* progress bar - only show when progress is defined */}
        {typeof progress === "number" && (
          <div className="mt-3 pt-3" style={{ borderTop: `1px solid ${borderColor}` }}>
            <div className="h-1 w-full overflow-hidden rounded-full bg-gray-200">
              {hasDeterminate ? (
                <div className={`h-full ${c.bar}`} style={{ width: `${progress}%` }} />
              ) : (
                <div className={`h-full ${c.bar} animate-[shimmer_1.2s_infinite] relative`}
                     style={{ width: "40%" }} />
              )}
            </div>
          </div>
        )}

        {/* shimmer keyframes */}
        {typeof progress === "number" && (
          <style>{`
            @keyframes shimmer { 0%{ transform: translateX(-60%);} 100%{ transform: translateX(220%);} }
          `}</style>
        )}
      </motion.div>
    </AnimatePresence>
  );
}

export function useToast() {
<<<<<<< HEAD
  const show = useCallback((message: string, variant: Variant = "info") => {
    const duration = 3000;
    const prefersDark =
      typeof document !== "undefined" && document.documentElement.classList.contains("dark");
    toast.custom(
      (t) =>
        prefersDark ? (
          <BaseToastDark t={t} message={message} variant={variant} />
        ) : (
          <BaseToast t={t} message={message} variant={variant} />
        ),
      { duration }
    );
  }, []);

  const info = useCallback((msg: string) => show(msg, "info"), [show]);
  const success = useCallback((msg: string) => show(msg, "success"), [show]);
  const error = useCallback((msg: string) => show(msg, "error"), [show]);

  return useMemo(
    () => ({
      info,
      success,
      error,
    }),
    [info, success, error]
  );
=======
  function show(message: string, variant: Variant = "info", opts: ToastOptions = {}) {
    const duration = typeof opts.progress === "number" ? 60000 : opts.duration ?? (variant === "error" ? 5000 : 3200);
    const prefersDark = typeof document !== "undefined" && document.documentElement.classList.contains("dark");
    toast.custom(
      (t) => (
        <Card
          t={t}
          message={message}
          description={opts.description}
          variant={variant}
          progress={opts.progress}
          theme={prefersDark ? "dark" : "light"}
        />
      ),
      { duration }
    );
  }

  function withProgress(message: string, variant: Variant = "info", initial = 0) {
    const prefersDark = typeof document !== "undefined" && document.documentElement.classList.contains("dark");
    const id = toast.custom(
      (t) => (
        <Card t={t} message={message} variant={variant} progress={initial} theme={prefersDark ? "dark" : "light"} />
      ),
      { duration: 60000 }
    );
    return {
      id,
      update: (p: number, msg?: string) =>
        toast.custom(
          (t) => (
            <Card
              t={t}
              message={msg ?? message}
              variant={variant}
              progress={Math.max(0, Math.min(100, p))}
              theme={prefersDark ? "dark" : "light"}
            />
          ),
          { id, duration: 60000 }
        ),
      success: (msg?: string) => show(msg ?? "Done", "success"),
      error: (msg?: string) => show(msg ?? "Failed", "error"),
      dismiss: () => toast.dismiss(id),
    };
  }

  return {
    info: (msg: string, opts?: ToastOptions) => show(msg, "info", opts),
    success: (msg: string, opts?: ToastOptions) => show(msg, "success", opts),
    error: (msg: string, opts?: ToastOptions) => show(msg, "error", opts),
    warning: (msg: string, opts?: ToastOptions) => show(msg, "warning", opts),
    progress: withProgress,
  };
>>>>>>> 39ae553e
}<|MERGE_RESOLUTION|>--- conflicted
+++ resolved
@@ -4,6 +4,7 @@
 import { X, Info, CheckCircle2, AlertCircle, AlertTriangle } from "lucide-react";
 
 type Variant = "info" | "success" | "error" | "warning";
+type Theme = "light" | "dark";
 
 type ToastOptions = {
   progress?: number; // 0-100 for determinate; undefined for indeterminate
@@ -11,46 +12,44 @@
   description?: string;
 };
 
+const clampProgress = (value: number) => Math.max(0, Math.min(100, value));
+
 function getColors(variant: Variant) {
   switch (variant) {
     case "success":
       return {
         accent: "#10B981", // emerald-500
-        border: "rgba(16,185,129,0.2)",
-        text: "#065F46",
+        border: "rgba(16,185,129,0.25)",
         bar: "bg-emerald-500",
         bgLight: "#ffffff",
-        bgDark: "#0b0e12",
+        bgDark: "#0f172a",
         icon: CheckCircle2,
       };
     case "error":
       return {
         accent: "#EF4444", // red-500
-        border: "rgba(239,68,68,0.2)",
-        text: "#7F1D1D",
+        border: "rgba(239,68,68,0.25)",
         bar: "bg-red-500",
         bgLight: "#ffffff",
-        bgDark: "#0b0e12",
+        bgDark: "#111827",
         icon: AlertCircle,
       };
     case "warning":
       return {
         accent: "#F59E0B", // amber-500
-        border: "rgba(245,158,11,0.2)",
-        text: "#92400E",
+        border: "rgba(245,158,11,0.25)",
         bar: "bg-amber-500",
         bgLight: "#ffffff",
-        bgDark: "#0b0e12",
+        bgDark: "#0f172a",
         icon: AlertTriangle,
       };
     default:
       return {
         accent: "#3B82F6", // blue-500
-        border: "rgba(59,130,246,0.2)",
-        text: "#1E3A8A",
+        border: "rgba(59,130,246,0.25)",
         bar: "bg-blue-500",
         bgLight: "#ffffff",
-        bgDark: "#0b0e12",
+        bgDark: "#0f172a",
         icon: Info,
       };
   }
@@ -69,17 +68,19 @@
   description?: string;
   variant: Variant;
   progress?: number;
-  theme: "light" | "dark";
+  theme: Theme;
 }) {
   const c = getColors(variant);
   const Icon = c.icon;
-  const glow = `shadow-[0_4px_12px_rgba(0,0,0,0.08)]`;
-  const baseBg = "#ffffff";
-  const textColor = "#111827";
-  const subText = "#6B7280";
-  const borderColor = "rgba(229, 231, 235, 1)";
-
-  // progress styles
+  const glow =
+    theme === "dark" ? "shadow-[0_20px_36px_rgba(0,0,0,0.45)]" : "shadow-[0_4px_12px_rgba(0,0,0,0.08)]";
+  const baseBg = theme === "dark" ? c.bgDark : c.bgLight;
+  const textColor = theme === "dark" ? "#E5E7EB" : "#111827";
+  const subText = theme === "dark" ? "#9CA3AF" : "#6B7280";
+  const dividerColor = theme === "dark" ? "rgba(148,163,184,0.2)" : "rgba(229,231,235,1)";
+  const trackColor = theme === "dark" ? "rgba(71,85,105,0.55)" : "#E5E7EB";
+
+  // Display determinate bar only when progress is between 0-100
   const hasDeterminate = typeof progress === "number" && progress >= 0 && progress <= 100;
 
   return (
@@ -90,24 +91,23 @@
         exit={{ opacity: 0, scale: 0.95 }}
         transition={{ duration: 0.15, ease: "easeOut" }}
         className={`relative ${glow}`}
-        style={{ 
-          backgroundColor: baseBg, 
-          border: `1px solid ${borderColor}`,
-          borderRadius: '12px',
-          minWidth: '320px',
-          maxWidth: 'min(90vw, 440px)',
-          padding: '12px 40px 12px 16px'
+        style={{
+          backgroundColor: baseBg,
+          border: `1px solid ${c.border}`,
+          borderRadius: "12px",
+          minWidth: "320px",
+          maxWidth: "min(90vw, 440px)",
+          padding: "12px 40px 12px 16px",
         }}
       >
         <div className="flex items-center gap-3">
-          {/* icon */}
-          <Icon 
+          <Icon
             className="flex-shrink-0"
-            style={{ 
-              width: 20, 
+            style={{
+              width: 20,
               height: 20,
               color: c.accent,
-              strokeWidth: 2
+              strokeWidth: 2,
             }}
           />
           <div className="flex-1 min-w-0">
@@ -121,32 +121,37 @@
             ) : null}
           </div>
         </div>
-        
-        {/* close button */}
+
         <button
           aria-label="Dismiss"
           onClick={() => toast.dismiss(t)}
-          className="absolute right-2 top-1/2 -translate-y-1/2 inline-flex h-6 w-6 items-center justify-center rounded-md hover:bg-gray-100 transition-colors"
-          style={{ color: subText }}
+          className="absolute right-2 top-1/2 -translate-y-1/2 inline-flex h-6 w-6 items-center justify-center rounded-md transition-colors hover:bg-gray-100 dark:hover:bg-slate-800/60"
+          style={{
+            color: subText,
+            backgroundColor: "transparent",
+          }}
         >
           <X className="h-4 w-4" />
         </button>
 
-        {/* progress bar - only show when progress is defined */}
         {typeof progress === "number" && (
-          <div className="mt-3 pt-3" style={{ borderTop: `1px solid ${borderColor}` }}>
-            <div className="h-1 w-full overflow-hidden rounded-full bg-gray-200">
+          <div className="mt-3 pt-3" style={{ borderTop: `1px solid ${dividerColor}` }}>
+            <div
+              className="h-1 w-full overflow-hidden rounded-full"
+              style={{ backgroundColor: trackColor }}
+            >
               {hasDeterminate ? (
                 <div className={`h-full ${c.bar}`} style={{ width: `${progress}%` }} />
               ) : (
-                <div className={`h-full ${c.bar} animate-[shimmer_1.2s_infinite] relative`}
-                     style={{ width: "40%" }} />
+                <div
+                  className={`h-full ${c.bar} animate-[shimmer_1.2s_infinite] relative`}
+                  style={{ width: "40%" }}
+                />
               )}
             </div>
           </div>
         )}
 
-        {/* shimmer keyframes */}
         {typeof progress === "number" && (
           <style>{`
             @keyframes shimmer { 0%{ transform: translateX(-60%);} 100%{ transform: translateX(220%);} }
@@ -158,88 +163,89 @@
 }
 
 export function useToast() {
-<<<<<<< HEAD
-  const show = useCallback((message: string, variant: Variant = "info") => {
-    const duration = 3000;
-    const prefersDark =
-      typeof document !== "undefined" && document.documentElement.classList.contains("dark");
-    toast.custom(
-      (t) =>
-        prefersDark ? (
-          <BaseToastDark t={t} message={message} variant={variant} />
-        ) : (
-          <BaseToast t={t} message={message} variant={variant} />
+  const resolveTheme = useCallback<() => Theme>(() => {
+    if (typeof document === "undefined") {
+      return "light";
+    }
+    return document.documentElement.classList.contains("dark") ? "dark" : "light";
+  }, []);
+
+  const show = useCallback(
+    (message: string, variant: Variant = "info", opts: ToastOptions = {}) => {
+      const duration =
+        typeof opts.progress === "number"
+          ? 60000
+          : opts.duration ??
+            (variant === "error" ? 5000 : variant === "warning" ? 4500 : 3200);
+      const theme = resolveTheme();
+      toast.custom(
+        (t) => (
+          <Card
+            t={t}
+            message={message}
+            description={opts.description}
+            variant={variant}
+            progress={opts.progress}
+            theme={theme}
+          />
         ),
-      { duration }
-    );
-  }, []);
-
-  const info = useCallback((msg: string) => show(msg, "info"), [show]);
-  const success = useCallback((msg: string) => show(msg, "success"), [show]);
-  const error = useCallback((msg: string) => show(msg, "error"), [show]);
+        { duration }
+      );
+    },
+    [resolveTheme]
+  );
+
+  const withProgress = useCallback(
+    (message: string, variant: Variant = "info", initial = 0) => {
+      const theme = resolveTheme();
+      const id = toast.custom(
+        (t) => (
+          <Card
+            t={t}
+            message={message}
+            variant={variant}
+            progress={clampProgress(initial)}
+            theme={theme}
+          />
+        ),
+        { duration: 60000 }
+      );
+
+      return {
+        id,
+        update: (progress: number, msg?: string, opts: Omit<ToastOptions, "progress"> = {}) => {
+          const nextTheme = resolveTheme();
+          toast.custom(
+            (t) => (
+              <Card
+                t={t}
+                message={msg ?? message}
+                description={opts.description}
+                variant={variant}
+                progress={clampProgress(progress)}
+                theme={nextTheme}
+              />
+            ),
+            { id, duration: opts.duration ?? 60000 }
+          );
+        },
+        success: (msg?: string, opts?: ToastOptions) => show(msg ?? "Done", "success", opts),
+        error: (msg?: string, opts?: ToastOptions) => show(msg ?? "Failed", "error", opts),
+        warning: (msg?: string, opts?: ToastOptions) => show(msg ?? "Heads up", "warning", opts),
+        dismiss: () => toast.dismiss(id),
+      };
+    },
+    [resolveTheme, show]
+  );
 
   return useMemo(
     () => ({
-      info,
-      success,
-      error,
+      info: (msg: string, opts?: ToastOptions) => show(msg, "info", opts),
+      success: (msg: string, opts?: ToastOptions) => show(msg, "success", opts),
+      error: (msg: string, opts?: ToastOptions) => show(msg, "error", opts),
+      warning: (msg: string, opts?: ToastOptions) => show(msg, "warning", opts),
+      progress: withProgress,
     }),
-    [info, success, error]
-  );
-=======
-  function show(message: string, variant: Variant = "info", opts: ToastOptions = {}) {
-    const duration = typeof opts.progress === "number" ? 60000 : opts.duration ?? (variant === "error" ? 5000 : 3200);
-    const prefersDark = typeof document !== "undefined" && document.documentElement.classList.contains("dark");
-    toast.custom(
-      (t) => (
-        <Card
-          t={t}
-          message={message}
-          description={opts.description}
-          variant={variant}
-          progress={opts.progress}
-          theme={prefersDark ? "dark" : "light"}
-        />
-      ),
-      { duration }
-    );
-  }
-
-  function withProgress(message: string, variant: Variant = "info", initial = 0) {
-    const prefersDark = typeof document !== "undefined" && document.documentElement.classList.contains("dark");
-    const id = toast.custom(
-      (t) => (
-        <Card t={t} message={message} variant={variant} progress={initial} theme={prefersDark ? "dark" : "light"} />
-      ),
-      { duration: 60000 }
-    );
-    return {
-      id,
-      update: (p: number, msg?: string) =>
-        toast.custom(
-          (t) => (
-            <Card
-              t={t}
-              message={msg ?? message}
-              variant={variant}
-              progress={Math.max(0, Math.min(100, p))}
-              theme={prefersDark ? "dark" : "light"}
-            />
-          ),
-          { id, duration: 60000 }
-        ),
-      success: (msg?: string) => show(msg ?? "Done", "success"),
-      error: (msg?: string) => show(msg ?? "Failed", "error"),
-      dismiss: () => toast.dismiss(id),
-    };
-  }
-
-  return {
-    info: (msg: string, opts?: ToastOptions) => show(msg, "info", opts),
-    success: (msg: string, opts?: ToastOptions) => show(msg, "success", opts),
-    error: (msg: string, opts?: ToastOptions) => show(msg, "error", opts),
-    warning: (msg: string, opts?: ToastOptions) => show(msg, "warning", opts),
-    progress: withProgress,
-  };
->>>>>>> 39ae553e
+    [show, withProgress]
+  );
 }