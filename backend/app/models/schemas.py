--- conflicted
+++ resolved
@@ -2,11 +2,8 @@
 from pydantic import field_validator
 from pydantic import AliasChoices
 from typing import List, Optional
-<<<<<<< HEAD
 from datetime import date as Date
-=======
 from datetime import date, datetime
->>>>>>> 8b0c65a1
 
 class ReviewRequest(BaseModel):
     url : HttpUrl = Field(...,description="Product URL to fetch reviews from")
