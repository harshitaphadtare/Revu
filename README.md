# Overview

Revu is a product review intelligence platform that scrapes product reviews (currently Amazon), analyzes sentiment and topics, and generates concise summaries and insight reports. It pairs a FastAPI backend (with Celery workers), a React + Vite frontend, Redis for queueing, and MongoDB for persistence.

This README provides a quick developer and operator guide: setup, API examples, project layout, testing, deployment notes, and contribution guidelines.

## Project structure

```
Revu/
├── backend/
│   ├── app/
│   │   ├── main.py                # FastAPI app
│   │   ├── worker.py              # Celery worker setup
│   │   ├── routes/                # API route handlers
│   │   ├── services/              # Scraper, summarizer, sentiment, topic extractor
│   │   └── models/                # Pydantic schemas
│   ├── Dockerfile
│   └── requirements.txt
├── frontend/
│   ├── src/                       # React + Vite app
│   └── package.json
├── docker-compose.yml
├── README.md
├── LICENSE
├── CONTRIBUTING.md
├── CODE_OF_CONDUCT.md
└── tests/                         # Small end-to-end and unit tests
```

## Getting Started

### Option 1: Docker (Recommended)

The fastest way to get everything running with consistent parity across environments.

1. **Copy environment template and set secrets:**

```bash
cp .env.example .env
# Edit .env with your configuration (see Environment Variables table below)
```

2. **Build and start all services:**

```bash
docker-compose up --build -d
```

3. **Verify services are running:**

- Frontend: http://localhost:3000
- Backend API (Swagger docs): http://localhost:8000/docs
- Redis: localhost:6379

**Note:** The backend Dockerfile installs Playwright and browser binaries by default to enable the scraper fallback for JS-heavy pages. This increases image size but provides robust scraping.

### Option 2: Local Development (Native)

If you prefer running services outside Docker:

**Backend setup:**

```bash
cd backend
python -m venv ../.venv
..\.venv\Scripts\activate   # Windows (use `source ../.venv/bin/activate` on Linux/Mac)
pip install -r requirements.txt
python -m uvicorn app.main:app --reload --host 0.0.0.0 --port 8000
```

**Start Celery worker** (separate terminal):

```bash
cd backend
..\.venv\Scripts\activate
celery -A app.worker.celery_app worker -l info --pool=solo
```

**Frontend setup:**

```bash
cd frontend
npm ci
npm run dev
```

**Prerequisites for local dev:**

- Python 3.11+
- Node.js 18+ and npm
- Redis running (use Docker: `docker run -d -p 6379:6379 redis:7-alpine` or install locally)
- MongoDB (Atlas URI or local instance)

### Environment Variables

Configure these in `.env` (for Docker) or `backend/.env` (for local backend):

| Variable              | Description                                                | Default / Example                                              |
| --------------------- | ---------------------------------------------------------- | -------------------------------------------------------------- |
| `MONGO_URI`           | MongoDB connection string                                  | `mongodb+srv://<username>:<password>@cluster.mongodb.net/revu` |
| `MONGO_DB`            | Database name                                              | `revu`                                                         |
| `JWT_SECRET`          | Secret for JWT token signing                               | `change-me-to-secure-random-string`                            |
| `JWT_EXPIRES_MIN`     | JWT token expiration (minutes)                             | `60`                                                           |
| `REDIS_URL`           | Redis connection URL                                       | `redis://localhost:6379/0`                                     |
| `SCRAPER_MAX_REVIEWS` | Max reviews per scrape (hard capped at 300)                | `300`                                                          |
| `SUMMARY_BACKEND`     | Summarizer engine: `gemini` or `textrank`                  | `gemini`                                                       |
| `GEMINI_API_KEY`      | Google Gemini API key (required if using `gemini` backend) | Your API key                                                   |
| `GEMINI_MODEL`        | Optional: specific Gemini model name                       | `gemini-1.5-flash`                                             |

## API - endpoints & examples

The backend exposes REST endpoints. Below are commonly used endpoints and examples.

Authentication

- `POST /auth/signin` - returns JWT access token
- `POST /auth/signup` - new user signup

Start a scrape (requires Authorization header):

```bash
curl -X POST "http://localhost:8000/start-scrape" \
  -H "Authorization: Bearer <TOKEN>" \
  -H "Content-Type: application/json" \
  -d '{"url":"https://www.amazon.com/dp/B0FQG1LPVF"}'
```

Response:

```json
{ "job_id": "<celery-task-id>" }
```

Check status/result:

```bash
curl "http://localhost:8000/scrape-status/<job_id>"
```

Cancel job:

```bash
curl -X POST "http://localhost:8000/cancel-scrape/<job_id>"
```

Analyze (run analysis on a set of reviews / custom input):

```bash
curl -X POST "http://localhost:8000/analyze/" -H "Content-Type: application/json" -d '{"text": "This product is great..."}'
```

Other endpoints:

- `GET /scrape-lock-status` - check if a scrape lock is held
- `GET /scrape-status/{job_id}` - job progress/result
- `GET /auth/me` - current user

## Scraper behavior and limits

<<<<<<< HEAD
- `POST /auth/signup` - User registration
- `POST /auth/signin` - User login
- `GET /auth/me` - Get current user (requires Bearer token)
- `PATCH /api/me` - Update profile (name/email; requires Bearer token; changing email marks it unverified)
- `POST /api/auth/change-password` - Change password (requires Bearer token and current password)
=======
- Default per-user daily limit: 5 scrapes/day (enforced via Redis)
- Each scrape is capped at 300 reviews to avoid blocking
- The scraper tries requests+BeautifulSoup first, then falls back to Playwright (headless) when needed
- Respect robots and site terms: this tool is provided for research and controlled usage
>>>>>>> 39ae553e

## Example: predict-like flow (frontend integration)

In `frontend/src/lib/api.ts` there are helpers like `apiStartScrape` and `apiLockStatus` used by the UI. The typical flow:

1. User supplies Amazon product URL in the frontend.
2. Frontend calls `POST /start-scrape` with JWT Authorization header.
3. Backend enqueues Celery job; frontend polls `GET /scrape-status/{job_id}`.
4. Once job succeeds, the frontend displays extracted reviews, sentiment, topics, and summary.

## Outputs & saved artifacts

- `saved_models/` - trained models (if using summarizer/ML pipelines)
- `output/` - generated summaries, CSVs, and visualizations
- `logs/` - application and worker logs

## Testing

Run backend tests:

```bash
cd backend
<<<<<<< HEAD
# Activate virtual environment first
python -m pytest tests/
python -m pytest tests/test_account_routes.py  # profile & password endpoints
=======
..\.venv\Scripts\activate
python -m pytest -q
>>>>>>> 39ae553e
```

Frontend tests/build:

```bash
cd frontend
npm ci
npm run build
npm run test
```

## Development tips & debugging

- If Vite or CI fails with missing file errors on Linux, check case-sensitivity of filenames and commits (Windows is case-insensitive).
- Increase `pause_seconds` in `scraper.py` if you observe frequent captcha/blocking.
- Use the provided code formatters and linters:
  - Python: `black backend/` and `ruff check backend/` (config in `pyproject.toml`)
  - Frontend: `npm run lint` and `npx prettier --write frontend/src` (config in `.eslintrc.json` and `.prettierrc`)

## Code quality & formatting

This repository includes formatter and linter configurations to maintain consistent code style:

- **Python** (backend):
  - Black for formatting (line-length 120)
  - Ruff for linting
  - Isort for import sorting
  - Config: `pyproject.toml`
  
- **TypeScript/React** (frontend):
  - ESLint for linting
  - Prettier for formatting
  - Config: `.eslintrc.json`, `.prettierrc`

Run formatters before committing:

```bash
# Backend
black backend/
ruff check backend/ --fix

# Frontend
cd frontend
npm run lint --fix
npx prettier --write src/
```

## Contributing

See `CONTRIBUTING.md` for bug reports, feature requests, and PR workflow. Be sure to run tests and include clear descriptions in PRs.

## Code of Conduct

Our community follows the `CODE_OF_CONDUCT.md`. Please read and adhere to it.

## License

This project is licensed under the MIT License — see the `LICENSE` file for details.

## Maintainers

- Primary maintainer: harshitaphadtare
- Contact: harshita.codewiz@gmail.com<|MERGE_RESOLUTION|>--- conflicted
+++ resolved
@@ -158,18 +158,10 @@
 
 ## Scraper behavior and limits
 
-<<<<<<< HEAD
-- `POST /auth/signup` - User registration
-- `POST /auth/signin` - User login
-- `GET /auth/me` - Get current user (requires Bearer token)
-- `PATCH /api/me` - Update profile (name/email; requires Bearer token; changing email marks it unverified)
-- `POST /api/auth/change-password` - Change password (requires Bearer token and current password)
-=======
 - Default per-user daily limit: 5 scrapes/day (enforced via Redis)
 - Each scrape is capped at 300 reviews to avoid blocking
 - The scraper tries requests+BeautifulSoup first, then falls back to Playwright (headless) when needed
 - Respect robots and site terms: this tool is provided for research and controlled usage
->>>>>>> 39ae553e
 
 ## Example: predict-like flow (frontend integration)
 
@@ -192,14 +184,9 @@
 
 ```bash
 cd backend
-<<<<<<< HEAD
 # Activate virtual environment first
 python -m pytest tests/
 python -m pytest tests/test_account_routes.py  # profile & password endpoints
-=======
-..\.venv\Scripts\activate
-python -m pytest -q
->>>>>>> 39ae553e
 ```
 
 Frontend tests/build:
